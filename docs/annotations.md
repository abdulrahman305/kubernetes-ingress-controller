--- conflicted
+++ resolved
@@ -9,13 +9,9 @@
   - [Request Headers](#request-headers)
   - [Response Headers](#response-headers)
 - [IP Restriction](#ip-restriction)
-<<<<<<< HEAD
-- [Webhook Verification](#webhook-verification)
-=======
 - [TLS Termination](#tls-termination)
   - [Setting Minimum TLS Version](#setting-minimum-tls-version)
->>>>>>> 08e10009
-
+- [Webhook Verification](#webhook-verification)
 
 ## Compression
 
@@ -96,7 +92,24 @@
   ...
 ```
 
-<<<<<<< HEAD
+
+## TLS Termination
+
+### Setting Minimum TLS Version
+
+The `k8s.ngrok.com/tls-min-version` annotation can be used to set the minimum TLS version for all routes belonging to an Edge. *Note*: **This setting applies to all routes
+belonging to an Edge, not just the routes defined in the Ingress resource**. The annotation accepts a string value. If not specified(default), the `TLS Termination` module will be disabled in ngrok and TLS will be terminated at the edge using the ngrok default minimum TLS version.
+
+```yaml
+apiVersion: networking.k8s.io/v1
+kind: Ingress
+metadata:
+  name: minimal-ingress
+  annotations:
+    k8s.ngrok.com/tls-min-version: "1.3"
+spec:
+  ...
+```
 
 ## Webhook Verification
 
@@ -105,14 +118,6 @@
 * `k8s.ngrok.com/webhook-verification-provider` - The webhook provider to use.
 * `k8s.ngrok.com/webhook-verification-secret-name` - The name of the Kubernetes Secret that contains the webhook secret.
 * `k8s.ngrok.com/webhook-verification-secret-key` - The key in the Kubernetes Secret that contains the webhook secret.
-=======
-## TLS Termination
-
-### Setting Minimum TLS Version
-
-The `k8s.ngrok.com/tls-min-version` annotation can be used to set the minimum TLS version for all routes belonging to an Edge. *Note*: **This setting applies to all routes
-belonging to an Edge, not just the routes defined in the Ingress resource**. The annotation accepts a string value. If not specified(default), the `TLS Termination` module will be disabled in ngrok and TLS will be terminated at the edge using the ngrok default minimum TLS version.
->>>>>>> 08e10009
 
 ```yaml
 apiVersion: networking.k8s.io/v1
@@ -120,16 +125,9 @@
 metadata:
   name: minimal-ingress
   annotations:
-<<<<<<< HEAD
     k8s.ngrok.com/webhook-verification-provider: "github"
     k8s.ngrok.com/webhook-verification-secret-name: "github-webhook-token"
     k8s.ngrok.com/webhook-verification-secret-key: "SECRET_TOKEN"
 spec:
   ...
-
-=======
-    k8s.ngrok.com/tls-min-version: "1.3"
-spec:
-  ...
->>>>>>> 08e10009
 ```